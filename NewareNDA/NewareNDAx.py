--- conflicted
+++ resolved
@@ -1,458 +1,449 @@
-# © 2023 Copyright SES AI
-# Author: Daniel Cogswell
-# Email: danielcogswell@ses.ai
-
-import mmap
-import struct
-import logging
-import tempfile
-import zipfile
-import re
-from datetime import datetime, timezone
-import xml.etree.ElementTree as ET
-import pandas as pd
-
-import NewareNDA.NewareNDA
-from NewareNDA.dicts import rec_columns, dtype_dict, state_dict, \
-     multiplier_dict
-
-
-logger = logging.getLogger('newarenda')
-
-def read_ndax(file, software_cycle_number=False, cycle_mode='chg'):
-    """
-    Function to read electrochemical data from a Neware ndax binary file.
-
-    Args:
-        file (str): Name of an .ndax file to read
-        software_cycle_number (bool): Regenerate the cycle number field
-        cycle_mode (str): Selects how the cycle is incremented.
-            'chg': (Default) Sets new cycles with a Charge step following a Discharge.
-            'dchg': Sets new cycles with a Discharge step following a Charge.
-            'auto': Identifies the first non-rest state as the incremental state.
-    Returns:
-        df (pd.DataFrame): DataFrame containing all records in the file
-    """
-    with tempfile.TemporaryDirectory() as tmpdir:
-        zf = zipfile.PyZipFile(file)
-
-        # Read version information
-        try:
-            version_info = zf.extract('VersionInfo.xml', path=tmpdir)
-            with open(version_info, 'r', encoding='gb2312') as f:
-                config = ET.fromstring(f.read()).find('config/ZwjVersion')
-            logger.info(f"Server version: {config.attrib['SvrVer']}")
-            logger.info(f"Client version: {config.attrib['CurrClientVer']}")
-            logger.info(f"Control unit version: {config.attrib['ZwjVersion']}")
-            logger.info(f"Tester version: {config.attrib['MainXwjVer']}")
-        except Exception:
-            pass
-
-        # Read active mass
-        try:
-            step = zf.extract('Step.xml', path=tmpdir)
-            with open(step, 'r', encoding='gb2312') as f:
-                config = ET.fromstring(f.read()).find('config')
-            active_mass = float(config.find('Head_Info/SCQ').attrib['Value'])
-            logger.info(f"Active mass: {active_mass/1000} mg")
-        except Exception:
-            pass
-
-        data_file = zf.extract('data.ndc', path=tmpdir)
-
-        # Some ndax have data spread across 3 different ndc files. Others have
-        # all data in data.ndc.
-        # Check if data_runInfo.ndc and data_step.ndc exist
-        if all(i in zf.namelist() for i in ['data_runInfo.ndc', 'data_step.ndc']):
-
-            # Read data from separate files
-            runInfo_file = zf.extract('data_runInfo.ndc', path=tmpdir)
-            step_file = zf.extract('data_step.ndc', path=tmpdir)
-            data_df = _read_data_ndc(data_file)
-            runInfo_df = _read_data_runInfo_ndc(runInfo_file)
-            step_df = _read_data_step_ndc(step_file)
-
-            # Merge dataframes
-            data_df = data_df.merge(runInfo_df, how='left', on='Index')
-            data_df['Step'] = data_df['Step'].ffill()
-            data_df = data_df.merge(step_df, how='left', on='Step').reindex(
-                columns=rec_columns)
-
-            # Fill in missing data - Neware appears to fabricate data
-            _data_interpolation(data_df)
-
-        else:
-            data_df, _ = read_ndc(data_file)
-
-        # Read and merge Aux data from ndc files
-        aux_df = pd.DataFrame([])
-        for f in zf.namelist():
-            m = re.search(".*_([0-9]+)[.]ndc", f)
-            if m:
-                aux_file = zf.extract(f, path=tmpdir)
-                _, aux = read_ndc(aux_file)
-                aux['Aux'] = int(m[1])
-                aux_df = pd.concat([aux_df, aux], ignore_index=True)
-        if not aux_df.empty:
-            pvt_df = aux_df.pivot(index='Index', columns='Aux')
-            pvt_df.columns = pvt_df.columns.map(lambda x: ''.join(map(str, x)))
-            data_df = data_df.join(pvt_df, on='Index')
-
-    if software_cycle_number:
-        data_df['Cycle'] = NewareNDA.NewareNDA._generate_cycle_number(data_df, cycle_mode)
-
-    return data_df.astype(dtype=dtype_dict)
-
-
-def _data_interpolation(df):
-    """
-    Some ndax from from BTS Server 8 do not seem to contain a complete dataset.
-    This helper function fills in missing times, capacities, and energies.
-    """
-    # Identify the valid data
-    nan_mask = df['Time'].notnull()
-
-    if nan_mask.any():
-<<<<<<< HEAD
-        logger.warning("IMPORTANT: This ndax has missing data. The output from "
-                      "NewareNDA contains interpolated data!")
-=======
-        logging.warning("IMPORTANT: This ndax has missing data. The output "
-                        "from NewareNDA contains interpolated data!")
->>>>>>> 81146fc0
-
-    # Group by step and run 'inside' interpolation on Time
-    df['Time'] = df.groupby('Step')['Time'].transform(
-        lambda x: pd.Series.interpolate(x, limit_area='inside'))
-
-    # Perform extrapolation to generate the remaining missing Time
-    nan_mask2 = df['Time'].notnull()
-    time_inc = df['Time'].diff().ffill().groupby(nan_mask2.cumsum()).cumsum()
-    time = df['Time'].ffill() + time_inc.shift()
-    df['Time'] = df['Time'].where(nan_mask2, time)
-
-    # Fill in missing Timestamps
-    time_inc = df['Time'].diff().groupby(nan_mask.cumsum()).cumsum()
-    timestamp = df['Timestamp'].ffill() + \
-        pd.to_timedelta(time_inc.shift().fillna(0), unit='s')
-    df['Timestamp'] = df['Timestamp'].where(nan_mask, timestamp)
-
-    # Integrate to get capacity and fill missing values
-    capacity = df['Time'].diff()*abs(df['Current(mA)'])/3600
-    inc = capacity.groupby(nan_mask.cumsum()).cumsum()
-    chg = df['Charge_Capacity(mAh)'].ffill() + \
-        inc.where(df['Current(mA)'] > 0, 0).shift()
-    dch = df['Discharge_Capacity(mAh)'].ffill() + \
-        inc.where(df['Current(mA)'] < 0, 0).shift()
-    df['Charge_Capacity(mAh)'] = df['Charge_Capacity(mAh)'].where(nan_mask, chg)
-    df['Discharge_Capacity(mAh)'] = df['Discharge_Capacity(mAh)'].where(nan_mask, dch)
-
-    # Integrate to get energy and fill missing values
-    energy = capacity*df['Voltage']
-    inc = energy.groupby(nan_mask.cumsum()).cumsum()
-    chg = df['Charge_Energy(mWh)'].ffill() + \
-        inc.where(df['Current(mA)'] > 0, 0).shift()
-    dch = df['Discharge_Energy(mWh)'].ffill() + \
-        inc.where(df['Current(mA)'] < 0, 0).shift()
-    df['Charge_Energy(mWh)'] = df['Charge_Energy(mWh)'].where(nan_mask, chg)
-    df['Discharge_Energy(mWh)'] = df['Discharge_Energy(mWh)'].where(nan_mask, dch)
-
-
-def _read_data_ndc(file):
-    with open(file, 'rb') as f:
-        mm = mmap.mmap(f.fileno(), 0, access=mmap.ACCESS_READ)
-        mm_size = mm.size()
-
-        # Choose multipliers based on ndc file version
-        [ndc_version] = struct.unpack('<B', mm[2:3])
-        if ndc_version == 11:
-            multipliers = [1e-4, 1]
-        elif ndc_version == 14:
-            multipliers = [1, 1000]
-        else:
-            raise NotImplementedError(f"ndc version {ndc_version} is not yet supported!")
-
-        # Identify the beginning of the data section
-        record_len = 4096
-        header = 4096
-
-        # Read data records
-        rec = []
-        mm.seek(header)
-        while mm.tell() < mm_size:
-            bytes = mm.read(record_len)
-            for i in struct.iter_unpack('<ff', bytes[132:-4]):
-                if (i[0] != 0):
-                    rec.append([i[0], i[1]])
-
-    # Create DataFrame
-    df = multipliers*pd.DataFrame(rec, columns=['Voltage', 'Current(mA)'])
-    df['Index'] = df.index + 1
-    return df
-
-
-def _read_data_runInfo_ndc(file):
-    with open(file, 'rb') as f:
-        mm = mmap.mmap(f.fileno(), 0, access=mmap.ACCESS_READ)
-        mm_size = mm.size()
-
-        # Choose byte format based on ndc file version
-        [ndc_version] = struct.unpack('<B', mm[2:3])
-        if ndc_version == 11:
-            format = '<isffff12siii2s'
-            multipliers = [1e-3, 1/3600, 1/3600, 1/3600, 1/3600]
-            end_byte = -63
-        elif ndc_version == 14:
-            format = '<isffff12siii10s'
-            end_byte = -59
-            multipliers = [1e-3, 1000, 1000, 1000, 1000]
-        else:
-            raise NotImplementedError(f"ndc version {ndc_version} is not yet supported!")
-
-        # Identify the beginning of the data section
-        record_len = 4096
-        header = 4096
-
-        # Read data records
-        rec = []
-        mm.seek(header)
-        while mm.tell() < mm_size:
-            bytes = mm.read(record_len)
-            for i in struct.iter_unpack(format, bytes[132:end_byte]):
-                Time = i[0]
-                [Charge_Capacity, Discharge_Capacity] = [i[2], i[3]]
-                [Charge_Energy, Discharge_Energy] = [i[4], i[5]]
-                [Timestamp, Step, Index] = [i[7], i[8], i[9]]
-                if Index != 0:
-                    rec.append([Time,
-                                Charge_Capacity, Discharge_Capacity,
-                                Charge_Energy, Discharge_Energy,
-                                datetime.fromtimestamp(Timestamp, timezone.utc).astimezone(), Step, Index])
-
-    # Create DataFrame
-    df = pd.DataFrame(rec, columns=[
-        'Time',
-        'Charge_Capacity(mAh)', 'Discharge_Capacity(mAh)',
-        'Charge_Energy(mWh)', 'Discharge_Energy(mWh)',
-        'Timestamp', 'Step', 'Index']).astype({'Time': 'float'})
-    df.iloc[:, 0:5] *= multipliers
-    df['Step'] = NewareNDA.NewareNDA._count_changes(df['Step'])
-
-    return df
-
-
-def _read_data_step_ndc(file):
-    with open(file, 'rb') as f:
-        mm = mmap.mmap(f.fileno(), 0, access=mmap.ACCESS_READ)
-        mm_size = mm.size()
-
-        # Identify the beginning of the data section
-        record_len = 4096
-        header = 4096
-
-        # Read data records
-        rec = []
-        mm.seek(header)
-        while mm.tell() < mm_size:
-            bytes = mm.read(record_len)
-            for i in struct.iter_unpack('<ii16sb12s', bytes[132:-5]):
-                [Cycle, Step_Index, Status] = [i[0], i[1], i[3]]
-                if Step_Index != 0:
-                    rec.append([Cycle+1, Step_Index, state_dict[Status]])
-
-    # Create DataFrame
-    df = pd.DataFrame(rec, columns=['Cycle', 'Step_Index', 'Status'])
-    df['Step'] = df.index + 1
-    return df
-
-
-def read_ndc(file):
-    """
-    Function to read electrochemical data from a Neware ndc binary file.
-
-    Args:
-        file (str): Name of an .ndc file to read
-    Returns:
-        df (pd.DataFrame): DataFrame containing all records in the file
-        aux_df (pd.DataFrame): DataFrame containing any temperature data
-    """
-    with open(file, 'rb') as f:
-        mm = mmap.mmap(f.fileno(), 0, access=mmap.ACCESS_READ)
-
-        # Get ndc file version
-        [ndc_version] = struct.unpack('<B', mm[2:3])
-        logger.info(f"NDC version: {ndc_version}")
-
-        if ndc_version == 2:
-            return _read_ndc_2(mm)
-        if ndc_version == 5:
-            return _read_ndc_5(mm)
-        elif ndc_version == 11:
-            return _read_ndc_11(mm)
-        else:
-            raise NotImplementedError(f"ndc version {ndc_version} is not yet supported!")
-
-
-def _read_ndc_2(mm):
-    """Helper function that reads records and aux data from ndc version 2"""
-    record_len = 94
-    identifier = mm[517:525]
-
-    # Read data records
-    output = []
-    aux = []
-    header = mm.find(identifier)
-    while header != -1:
-        mm.seek(header)
-        bytes = mm.read(record_len)
-        if bytes[0:1] == b'\x55':
-            output.append(_bytes_to_list_ndc(bytes))
-        elif bytes[0:1] == b'\x65':
-            aux.append(_aux_bytes_65_to_list_ndc(bytes))
-        elif bytes[0:1] == b'\x74':
-            aux.append(_aux_bytes_74_to_list_ndc(bytes))
-        else:
-<<<<<<< HEAD
-            logger.warning("Unknown record type: "+bytes[0:1].hex())
-=======
-            logging.warning("Unknown record type: "+bytes[0:1].hex())
->>>>>>> 81146fc0
-
-        header = mm.find(identifier, header + record_len)
-
-
-    # Create DataFrame and sort by Index
-    df = pd.DataFrame(output, columns=rec_columns)
-
-    # Postprocessing
-    aux_df = pd.DataFrame([])
-    df = df.astype(dtype=dtype_dict)
-    if identifier[0:1] == b'\x65':
-        aux_df = pd.DataFrame(aux, columns=['Index', 'Aux', 'V', 'T'])
-    elif identifier[0:1] == b'\x74':
-        aux_df = pd.DataFrame(aux, columns=['Index', 'Aux', 'V', 'T', 't'])
-
-    return df, aux_df
-
-
-def _read_ndc_5(mm):
-    """Helper function that reads records and aux data from ndc version 5"""
-    mm_size = mm.size()
-    record_len = 4096
-    header = 4096
-
-    # Read data records
-    output = []
-    aux65 = []
-    aux74 = []
-    mm.seek(header)
-    while mm.tell() < mm_size:
-        bytes = mm.read(record_len)
-        for i in struct.iter_unpack('<87s', bytes[125:-56]):
-            if i[0][7:8] == b'\x55':
-                output.append(_bytes_to_list_ndc(i[0]))
-            if i[0][7:8] == b'\x65':
-                aux65.append(_aux_bytes_65_to_list_ndc(i[0]))
-            elif i[0][7:8] == b'\x74':
-                aux74.append(_aux_bytes_74_to_list_ndc(i[0]))
-
-    # Create DataFrames
-    df = pd.DataFrame(output, columns=rec_columns)
-
-    # Concat aux65 and aux74 if they both contain data
-    aux_df = pd.DataFrame(aux65, columns=['Index', 'Aux', 'V', 'T'])
-    aux74_df = pd.DataFrame(aux74, columns=['Index', 'Aux', 'V', 'T', 't'])
-    if (not aux_df.empty) & (not aux74_df.empty):
-        aux_df = pd.concat([aux_df, aux74_df.drop(columns=['t'])])
-    elif (not aux74_df.empty):
-        aux_df = aux74_df
-
-    return df, aux_df
-
-
-def _read_ndc_11(mm):
-    """Helper function that reads aux data from ndc version 11"""
-    mm_size = mm.size()
-    record_len = 4096
-    header = 4096
-
-    # Read data records
-    aux = []
-    mm.seek(header)
-
-    if mm[header+132:header+133] == b'\x65':
-        while mm.tell() < mm_size:
-            bytes = mm.read(record_len)
-            for i in struct.iter_unpack('<cfh', bytes[132:-2]):
-                if i[0] == b'\x65':
-                    aux.append([i[1]/10000, i[2]/10])
-
-        # Create DataFrame
-        aux_df = pd.DataFrame(aux, columns=['V', 'T'])
-        aux_df['Index'] = aux_df.index + 1
-
-    elif mm[header+132:header+133] == b'\x74':
-        while mm.tell() < mm_size:
-            bytes = mm.read(record_len)
-            for i in struct.iter_unpack('<cib29sh51s', bytes[132:-4]):
-                if i[0] == b'\x74':
-                    aux.append([i[1], i[2], i[4]/10])
-
-        # Create DataFrame
-        aux_df = pd.DataFrame(aux, columns=['Index', 'Aux', 'T'])
-
-    return None, aux_df
-
-
-def _bytes_to_list_ndc(bytes):
-    """Helper function for interpreting an ndc byte string"""
-
-    # Extract fields from byte string
-    [Index, Cycle] = struct.unpack('<II', bytes[8:16])
-    [Step] = struct.unpack('<B', bytes[16:17])
-    [Status] = struct.unpack('<B', bytes[17:18])
-    [Time] = struct.unpack('<Q', bytes[23:31])
-    [Voltage, Current] = struct.unpack('<ii', bytes[31:39])
-    [Charge_capacity, Discharge_capacity] = struct.unpack('<qq', bytes[43:59])
-    [Charge_energy, Discharge_energy] = struct.unpack('<qq', bytes[59:75])
-    [Y, M, D, h, m, s] = struct.unpack('<HBBBBB', bytes[75:82])
-    [Range] = struct.unpack('<i', bytes[82:86])
-
-    multiplier = multiplier_dict[Range]
-
-    # Create a record
-    list = [
-        Index,
-        Cycle + 1,
-        Step,
-        state_dict[Status],
-        Time/1000,
-        Voltage/10000,
-        Current*multiplier,
-        Charge_capacity*multiplier/3600,
-        Discharge_capacity*multiplier/3600,
-        Charge_energy*multiplier/3600,
-        Discharge_energy*multiplier/3600,
-        datetime(Y, M, D, h, m, s)
-    ]
-    return list
-
-
-def _aux_bytes_65_to_list_ndc(bytes):
-    """Helper function for intepreting auxiliary records"""
-    [Aux] = struct.unpack('<B', bytes[3:4])
-    [Index] = struct.unpack('<I', bytes[8:12])
-    [T] = struct.unpack('<h', bytes[41:43])
-    [V] = struct.unpack('<i', bytes[31:35])
-
-    return [Index, Aux, V/10000, T/10]
-
-
-def _aux_bytes_74_to_list_ndc(bytes):
-    """Helper function for intepreting auxiliary records"""
-    [Aux] = struct.unpack('<B', bytes[3:4])
-    [Index] = struct.unpack('<I', bytes[8:12])
-    [V] = struct.unpack('<i', bytes[31:35])
-    [T, t] = struct.unpack('<hh', bytes[41:45])
-
-    return [Index, Aux, V/10000, T/10, t/10]
+# © 2023 Copyright SES AI
+# Author: Daniel Cogswell
+# Email: danielcogswell@ses.ai
+
+import mmap
+import struct
+import logging
+import tempfile
+import zipfile
+import re
+from datetime import datetime, timezone
+import xml.etree.ElementTree as ET
+import pandas as pd
+
+import NewareNDA.NewareNDA
+from NewareNDA.dicts import rec_columns, dtype_dict, state_dict, \
+     multiplier_dict
+
+
+logger = logging.getLogger('newarenda')
+
+def read_ndax(file, software_cycle_number=False, cycle_mode='chg'):
+    """
+    Function to read electrochemical data from a Neware ndax binary file.
+
+    Args:
+        file (str): Name of an .ndax file to read
+        software_cycle_number (bool): Regenerate the cycle number field
+        cycle_mode (str): Selects how the cycle is incremented.
+            'chg': (Default) Sets new cycles with a Charge step following a Discharge.
+            'dchg': Sets new cycles with a Discharge step following a Charge.
+            'auto': Identifies the first non-rest state as the incremental state.
+    Returns:
+        df (pd.DataFrame): DataFrame containing all records in the file
+    """
+    with tempfile.TemporaryDirectory() as tmpdir:
+        zf = zipfile.PyZipFile(file)
+
+        # Read version information
+        try:
+            version_info = zf.extract('VersionInfo.xml', path=tmpdir)
+            with open(version_info, 'r', encoding='gb2312') as f:
+                config = ET.fromstring(f.read()).find('config/ZwjVersion')
+            logger.info(f"Server version: {config.attrib['SvrVer']}")
+            logger.info(f"Client version: {config.attrib['CurrClientVer']}")
+            logger.info(f"Control unit version: {config.attrib['ZwjVersion']}")
+            logger.info(f"Tester version: {config.attrib['MainXwjVer']}")
+        except Exception:
+            pass
+
+        # Read active mass
+        try:
+            step = zf.extract('Step.xml', path=tmpdir)
+            with open(step, 'r', encoding='gb2312') as f:
+                config = ET.fromstring(f.read()).find('config')
+            active_mass = float(config.find('Head_Info/SCQ').attrib['Value'])
+            logger.info(f"Active mass: {active_mass/1000} mg")
+        except Exception:
+            pass
+
+        data_file = zf.extract('data.ndc', path=tmpdir)
+
+        # Some ndax have data spread across 3 different ndc files. Others have
+        # all data in data.ndc.
+        # Check if data_runInfo.ndc and data_step.ndc exist
+        if all(i in zf.namelist() for i in ['data_runInfo.ndc', 'data_step.ndc']):
+
+            # Read data from separate files
+            runInfo_file = zf.extract('data_runInfo.ndc', path=tmpdir)
+            step_file = zf.extract('data_step.ndc', path=tmpdir)
+            data_df = _read_data_ndc(data_file)
+            runInfo_df = _read_data_runInfo_ndc(runInfo_file)
+            step_df = _read_data_step_ndc(step_file)
+
+            # Merge dataframes
+            data_df = data_df.merge(runInfo_df, how='left', on='Index')
+            data_df['Step'] = data_df['Step'].ffill()
+            data_df = data_df.merge(step_df, how='left', on='Step').reindex(
+                columns=rec_columns)
+
+            # Fill in missing data - Neware appears to fabricate data
+            _data_interpolation(data_df)
+
+        else:
+            data_df, _ = read_ndc(data_file)
+
+        # Read and merge Aux data from ndc files
+        aux_df = pd.DataFrame([])
+        for f in zf.namelist():
+            m = re.search(".*_([0-9]+)[.]ndc", f)
+            if m:
+                aux_file = zf.extract(f, path=tmpdir)
+                _, aux = read_ndc(aux_file)
+                aux['Aux'] = int(m[1])
+                aux_df = pd.concat([aux_df, aux], ignore_index=True)
+        if not aux_df.empty:
+            pvt_df = aux_df.pivot(index='Index', columns='Aux')
+            pvt_df.columns = pvt_df.columns.map(lambda x: ''.join(map(str, x)))
+            data_df = data_df.join(pvt_df, on='Index')
+
+    if software_cycle_number:
+        data_df['Cycle'] = NewareNDA.NewareNDA._generate_cycle_number(data_df, cycle_mode)
+
+    return data_df.astype(dtype=dtype_dict)
+
+
+def _data_interpolation(df):
+    """
+    Some ndax from from BTS Server 8 do not seem to contain a complete dataset.
+    This helper function fills in missing times, capacities, and energies.
+    """
+    # Identify the valid data
+    nan_mask = df['Time'].notnull()
+
+    if nan_mask.any():
+        logger.warning("IMPORTANT: This ndax has missing data. The output from "
+                      "NewareNDA contains interpolated data!")
+
+    # Group by step and run 'inside' interpolation on Time
+    df['Time'] = df.groupby('Step')['Time'].transform(
+        lambda x: pd.Series.interpolate(x, limit_area='inside'))
+
+    # Perform extrapolation to generate the remaining missing Time
+    nan_mask2 = df['Time'].notnull()
+    time_inc = df['Time'].diff().ffill().groupby(nan_mask2.cumsum()).cumsum()
+    time = df['Time'].ffill() + time_inc.shift()
+    df['Time'] = df['Time'].where(nan_mask2, time)
+
+    # Fill in missing Timestamps
+    time_inc = df['Time'].diff().groupby(nan_mask.cumsum()).cumsum()
+    timestamp = df['Timestamp'].ffill() + \
+        pd.to_timedelta(time_inc.shift().fillna(0), unit='s')
+    df['Timestamp'] = df['Timestamp'].where(nan_mask, timestamp)
+
+    # Integrate to get capacity and fill missing values
+    capacity = df['Time'].diff()*abs(df['Current(mA)'])/3600
+    inc = capacity.groupby(nan_mask.cumsum()).cumsum()
+    chg = df['Charge_Capacity(mAh)'].ffill() + \
+        inc.where(df['Current(mA)'] > 0, 0).shift()
+    dch = df['Discharge_Capacity(mAh)'].ffill() + \
+        inc.where(df['Current(mA)'] < 0, 0).shift()
+    df['Charge_Capacity(mAh)'] = df['Charge_Capacity(mAh)'].where(nan_mask, chg)
+    df['Discharge_Capacity(mAh)'] = df['Discharge_Capacity(mAh)'].where(nan_mask, dch)
+
+    # Integrate to get energy and fill missing values
+    energy = capacity*df['Voltage']
+    inc = energy.groupby(nan_mask.cumsum()).cumsum()
+    chg = df['Charge_Energy(mWh)'].ffill() + \
+        inc.where(df['Current(mA)'] > 0, 0).shift()
+    dch = df['Discharge_Energy(mWh)'].ffill() + \
+        inc.where(df['Current(mA)'] < 0, 0).shift()
+    df['Charge_Energy(mWh)'] = df['Charge_Energy(mWh)'].where(nan_mask, chg)
+    df['Discharge_Energy(mWh)'] = df['Discharge_Energy(mWh)'].where(nan_mask, dch)
+
+
+def _read_data_ndc(file):
+    with open(file, 'rb') as f:
+        mm = mmap.mmap(f.fileno(), 0, access=mmap.ACCESS_READ)
+        mm_size = mm.size()
+
+        # Choose multipliers based on ndc file version
+        [ndc_version] = struct.unpack('<B', mm[2:3])
+        if ndc_version == 11:
+            multipliers = [1e-4, 1]
+        elif ndc_version == 14:
+            multipliers = [1, 1000]
+        else:
+            raise NotImplementedError(f"ndc version {ndc_version} is not yet supported!")
+
+        # Identify the beginning of the data section
+        record_len = 4096
+        header = 4096
+
+        # Read data records
+        rec = []
+        mm.seek(header)
+        while mm.tell() < mm_size:
+            bytes = mm.read(record_len)
+            for i in struct.iter_unpack('<ff', bytes[132:-4]):
+                if (i[0] != 0):
+                    rec.append([i[0], i[1]])
+
+    # Create DataFrame
+    df = multipliers*pd.DataFrame(rec, columns=['Voltage', 'Current(mA)'])
+    df['Index'] = df.index + 1
+    return df
+
+
+def _read_data_runInfo_ndc(file):
+    with open(file, 'rb') as f:
+        mm = mmap.mmap(f.fileno(), 0, access=mmap.ACCESS_READ)
+        mm_size = mm.size()
+
+        # Choose byte format based on ndc file version
+        [ndc_version] = struct.unpack('<B', mm[2:3])
+        if ndc_version == 11:
+            format = '<isffff12siii2s'
+            multipliers = [1e-3, 1/3600, 1/3600, 1/3600, 1/3600]
+            end_byte = -63
+        elif ndc_version == 14:
+            format = '<isffff12siii10s'
+            end_byte = -59
+            multipliers = [1e-3, 1000, 1000, 1000, 1000]
+        else:
+            raise NotImplementedError(f"ndc version {ndc_version} is not yet supported!")
+
+        # Identify the beginning of the data section
+        record_len = 4096
+        header = 4096
+
+        # Read data records
+        rec = []
+        mm.seek(header)
+        while mm.tell() < mm_size:
+            bytes = mm.read(record_len)
+            for i in struct.iter_unpack(format, bytes[132:end_byte]):
+                Time = i[0]
+                [Charge_Capacity, Discharge_Capacity] = [i[2], i[3]]
+                [Charge_Energy, Discharge_Energy] = [i[4], i[5]]
+                [Timestamp, Step, Index] = [i[7], i[8], i[9]]
+                if Index != 0:
+                    rec.append([Time,
+                                Charge_Capacity, Discharge_Capacity,
+                                Charge_Energy, Discharge_Energy,
+                                datetime.fromtimestamp(Timestamp, timezone.utc).astimezone(), Step, Index])
+
+    # Create DataFrame
+    df = pd.DataFrame(rec, columns=[
+        'Time',
+        'Charge_Capacity(mAh)', 'Discharge_Capacity(mAh)',
+        'Charge_Energy(mWh)', 'Discharge_Energy(mWh)',
+        'Timestamp', 'Step', 'Index']).astype({'Time': 'float'})
+    df.iloc[:, 0:5] *= multipliers
+    df['Step'] = NewareNDA.NewareNDA._count_changes(df['Step'])
+
+    return df
+
+
+def _read_data_step_ndc(file):
+    with open(file, 'rb') as f:
+        mm = mmap.mmap(f.fileno(), 0, access=mmap.ACCESS_READ)
+        mm_size = mm.size()
+
+        # Identify the beginning of the data section
+        record_len = 4096
+        header = 4096
+
+        # Read data records
+        rec = []
+        mm.seek(header)
+        while mm.tell() < mm_size:
+            bytes = mm.read(record_len)
+            for i in struct.iter_unpack('<ii16sb12s', bytes[132:-5]):
+                [Cycle, Step_Index, Status] = [i[0], i[1], i[3]]
+                if Step_Index != 0:
+                    rec.append([Cycle+1, Step_Index, state_dict[Status]])
+
+    # Create DataFrame
+    df = pd.DataFrame(rec, columns=['Cycle', 'Step_Index', 'Status'])
+    df['Step'] = df.index + 1
+    return df
+
+
+def read_ndc(file):
+    """
+    Function to read electrochemical data from a Neware ndc binary file.
+
+    Args:
+        file (str): Name of an .ndc file to read
+    Returns:
+        df (pd.DataFrame): DataFrame containing all records in the file
+        aux_df (pd.DataFrame): DataFrame containing any temperature data
+    """
+    with open(file, 'rb') as f:
+        mm = mmap.mmap(f.fileno(), 0, access=mmap.ACCESS_READ)
+
+        # Get ndc file version
+        [ndc_version] = struct.unpack('<B', mm[2:3])
+        logger.info(f"NDC version: {ndc_version}")
+
+        if ndc_version == 2:
+            return _read_ndc_2(mm)
+        if ndc_version == 5:
+            return _read_ndc_5(mm)
+        elif ndc_version == 11:
+            return _read_ndc_11(mm)
+        else:
+            raise NotImplementedError(f"ndc version {ndc_version} is not yet supported!")
+
+
+def _read_ndc_2(mm):
+    """Helper function that reads records and aux data from ndc version 2"""
+    record_len = 94
+    identifier = mm[517:525]
+
+    # Read data records
+    output = []
+    aux = []
+    header = mm.find(identifier)
+    while header != -1:
+        mm.seek(header)
+        bytes = mm.read(record_len)
+        if bytes[0:1] == b'\x55':
+            output.append(_bytes_to_list_ndc(bytes))
+        elif bytes[0:1] == b'\x65':
+            aux.append(_aux_bytes_65_to_list_ndc(bytes))
+        elif bytes[0:1] == b'\x74':
+            aux.append(_aux_bytes_74_to_list_ndc(bytes))
+        else:
+            logger.warning("Unknown record type: "+bytes[0:1].hex())
+
+        header = mm.find(identifier, header + record_len)
+
+
+    # Create DataFrame and sort by Index
+    df = pd.DataFrame(output, columns=rec_columns)
+
+    # Postprocessing
+    aux_df = pd.DataFrame([])
+    df = df.astype(dtype=dtype_dict)
+    if identifier[0:1] == b'\x65':
+        aux_df = pd.DataFrame(aux, columns=['Index', 'Aux', 'V', 'T'])
+    elif identifier[0:1] == b'\x74':
+        aux_df = pd.DataFrame(aux, columns=['Index', 'Aux', 'V', 'T', 't'])
+
+    return df, aux_df
+
+
+def _read_ndc_5(mm):
+    """Helper function that reads records and aux data from ndc version 5"""
+    mm_size = mm.size()
+    record_len = 4096
+    header = 4096
+
+    # Read data records
+    output = []
+    aux65 = []
+    aux74 = []
+    mm.seek(header)
+    while mm.tell() < mm_size:
+        bytes = mm.read(record_len)
+        for i in struct.iter_unpack('<87s', bytes[125:-56]):
+            if i[0][7:8] == b'\x55':
+                output.append(_bytes_to_list_ndc(i[0]))
+            if i[0][7:8] == b'\x65':
+                aux65.append(_aux_bytes_65_to_list_ndc(i[0]))
+            elif i[0][7:8] == b'\x74':
+                aux74.append(_aux_bytes_74_to_list_ndc(i[0]))
+
+    # Create DataFrames
+    df = pd.DataFrame(output, columns=rec_columns)
+
+    # Concat aux65 and aux74 if they both contain data
+    aux_df = pd.DataFrame(aux65, columns=['Index', 'Aux', 'V', 'T'])
+    aux74_df = pd.DataFrame(aux74, columns=['Index', 'Aux', 'V', 'T', 't'])
+    if (not aux_df.empty) & (not aux74_df.empty):
+        aux_df = pd.concat([aux_df, aux74_df.drop(columns=['t'])])
+    elif (not aux74_df.empty):
+        aux_df = aux74_df
+
+    return df, aux_df
+
+
+def _read_ndc_11(mm):
+    """Helper function that reads aux data from ndc version 11"""
+    mm_size = mm.size()
+    record_len = 4096
+    header = 4096
+
+    # Read data records
+    aux = []
+    mm.seek(header)
+
+    if mm[header+132:header+133] == b'\x65':
+        while mm.tell() < mm_size:
+            bytes = mm.read(record_len)
+            for i in struct.iter_unpack('<cfh', bytes[132:-2]):
+                if i[0] == b'\x65':
+                    aux.append([i[1]/10000, i[2]/10])
+
+        # Create DataFrame
+        aux_df = pd.DataFrame(aux, columns=['V', 'T'])
+        aux_df['Index'] = aux_df.index + 1
+
+    elif mm[header+132:header+133] == b'\x74':
+        while mm.tell() < mm_size:
+            bytes = mm.read(record_len)
+            for i in struct.iter_unpack('<cib29sh51s', bytes[132:-4]):
+                if i[0] == b'\x74':
+                    aux.append([i[1], i[2], i[4]/10])
+
+        # Create DataFrame
+        aux_df = pd.DataFrame(aux, columns=['Index', 'Aux', 'T'])
+
+    return None, aux_df
+
+
+def _bytes_to_list_ndc(bytes):
+    """Helper function for interpreting an ndc byte string"""
+
+    # Extract fields from byte string
+    [Index, Cycle] = struct.unpack('<II', bytes[8:16])
+    [Step] = struct.unpack('<B', bytes[16:17])
+    [Status] = struct.unpack('<B', bytes[17:18])
+    [Time] = struct.unpack('<Q', bytes[23:31])
+    [Voltage, Current] = struct.unpack('<ii', bytes[31:39])
+    [Charge_capacity, Discharge_capacity] = struct.unpack('<qq', bytes[43:59])
+    [Charge_energy, Discharge_energy] = struct.unpack('<qq', bytes[59:75])
+    [Y, M, D, h, m, s] = struct.unpack('<HBBBBB', bytes[75:82])
+    [Range] = struct.unpack('<i', bytes[82:86])
+
+    multiplier = multiplier_dict[Range]
+
+    # Create a record
+    list = [
+        Index,
+        Cycle + 1,
+        Step,
+        state_dict[Status],
+        Time/1000,
+        Voltage/10000,
+        Current*multiplier,
+        Charge_capacity*multiplier/3600,
+        Discharge_capacity*multiplier/3600,
+        Charge_energy*multiplier/3600,
+        Discharge_energy*multiplier/3600,
+        datetime(Y, M, D, h, m, s)
+    ]
+    return list
+
+
+def _aux_bytes_65_to_list_ndc(bytes):
+    """Helper function for intepreting auxiliary records"""
+    [Aux] = struct.unpack('<B', bytes[3:4])
+    [Index] = struct.unpack('<I', bytes[8:12])
+    [T] = struct.unpack('<h', bytes[41:43])
+    [V] = struct.unpack('<i', bytes[31:35])
+
+    return [Index, Aux, V/10000, T/10]
+
+
+def _aux_bytes_74_to_list_ndc(bytes):
+    """Helper function for intepreting auxiliary records"""
+    [Aux] = struct.unpack('<B', bytes[3:4])
+    [Index] = struct.unpack('<I', bytes[8:12])
+    [V] = struct.unpack('<i', bytes[31:35])
+    [T, t] = struct.unpack('<hh', bytes[41:45])
+
+    return [Index, Aux, V/10000, T/10, t/10]